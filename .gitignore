# Binaries for programs and plugins
*.exe
*.exe~
*.dll
*.so
*.dylib
*.test
*.out
/PackagePulse
PackagePulse
<<<<<<< HEAD
packagepulse
packagepulse_test*
=======
>>>>>>> 542b0c53

# Binary output
PackagePulse

# Output of the go coverage tool, specifically when used with LiteIDE
*.out

# Dependency directories (remove the comment below to include it)
# vendor/

# Go workspace file
go.work<|MERGE_RESOLUTION|>--- conflicted
+++ resolved
@@ -7,12 +7,8 @@
 *.test
 *.out
 /PackagePulse
-PackagePulse
-<<<<<<< HEAD
 packagepulse
 packagepulse_test*
-=======
->>>>>>> 542b0c53
 
 # Binary output
 PackagePulse
